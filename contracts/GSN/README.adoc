--- conflicted
+++ resolved
@@ -1,7 +1,6 @@
 = Gas Station Network (GSN)
 
 _Available since v2.4.0._
-<<<<<<< HEAD
 
 This set of contracts provide all the tools required to make a contract callable via the https://gsn.openzeppelin.com[Gas Station Network].
 
@@ -11,26 +10,10 @@
 
 Utilities to make writing xref:ROOT:gsn-strategies.adoc[GSN strategies] easy are available in {GSNRecipient}, or you can simply use one of our pre-made strategies:
 
-=======
-
-This set of contracts provide all the tools required to make a contract callable via the https://gsn.openzeppelin.com[Gas Station Network].
-
-TIP: If you're new to the GSN, head over to our xref:openzeppelin::gsn/what-is-the-gsn.adoc[overview of the system] and basic guide to xref:ROOT:gsn.adoc[creating a GSN-capable contract].
-
-The core contract a recipient must inherit from is {GSNRecipient}: it includes all necessary interfaces, as well as some helper methods to make interacting with the GSN easier.
-
-Utilities to make writing xref:ROOT:gsn-strategies.adoc[GSN strategies] easy are available in {GSNRecipient}, or you can simply use one of our pre-made strategies:
-
->>>>>>> cdf655f7
 * {GSNRecipientERC20Fee} charges the end user for gas costs in an application-specific xref:ROOT:tokens.adoc#ERC20[ERC20 token]
 * {GSNRecipientSignature} accepts all relayed calls that have been signed by a trusted third party (e.g. a private key in a backend)
 
 You can also take a look at the two contract interfaces that make up the GSN protocol: {IRelayRecipient} and {IRelayHub}, but you won't need to use those directly.
-<<<<<<< HEAD
-
-NOTE: This feature is being released in the next version of OpenZeppelin Contracts, available right now through `npm install @openzeppelin/contracts@next`.
-=======
->>>>>>> cdf655f7
 
 == Recipient
 
