// SPDX-License-Identifier: MIT

<<<<<<< HEAD
pragma solidity ^0.8.0;
=======
pragma solidity ^0.7.0;
pragma experimental ABIEncoderV2;
>>>>>>> fa33fbce

import "./AccessControl.sol";

/**
 * @dev Contract module which acts as a timelocked controller. When set as the
 * owner of an `Ownable` smart contract, it enforces a timelock on all
 * `onlyOwner` maintenance operations. This gives time for users of the
 * controlled contract to exit before a potentially dangerous maintenance
 * operation is applied.
 *
 * By default, this contract is self administered, meaning administration tasks
 * have to go through the timelock process. The proposer (resp executor) role
 * is in charge of proposing (resp executing) operations. A common use case is
 * to position this {TimelockController} as the owner of a smart contract, with
 * a multisig or a DAO as the sole proposer.
 *
 * _Available since v3.3._
 */
contract TimelockController is AccessControl {

    bytes32 public constant TIMELOCK_ADMIN_ROLE = keccak256("TIMELOCK_ADMIN_ROLE");
    bytes32 public constant PROPOSER_ROLE = keccak256("PROPOSER_ROLE");
    bytes32 public constant EXECUTOR_ROLE = keccak256("EXECUTOR_ROLE");
    uint256 internal constant _DONE_TIMESTAMP = uint256(1);

    mapping(bytes32 => uint256) private _timestamps;
    uint256 private _minDelay;

    /**
     * @dev Emitted when a call is scheduled as part of operation `id`.
     */
    event CallScheduled(bytes32 indexed id, uint256 indexed index, address target, uint256 value, bytes data, bytes32 predecessor, uint256 delay);

    /**
     * @dev Emitted when a call is performed as part of operation `id`.
     */
    event CallExecuted(bytes32 indexed id, uint256 indexed index, address target, uint256 value, bytes data);

    /**
     * @dev Emitted when operation `id` is cancelled.
     */
    event Cancelled(bytes32 indexed id);

    /**
     * @dev Emitted when the minimum delay for future operations is modified.
     */
    event MinDelayChange(uint256 oldDuration, uint256 newDuration);

    /**
     * @dev Initializes the contract with a given `minDelay`.
     */
    constructor(uint256 minDelay, address[] memory proposers, address[] memory executors) {
        _setRoleAdmin(TIMELOCK_ADMIN_ROLE, TIMELOCK_ADMIN_ROLE);
        _setRoleAdmin(PROPOSER_ROLE, TIMELOCK_ADMIN_ROLE);
        _setRoleAdmin(EXECUTOR_ROLE, TIMELOCK_ADMIN_ROLE);

        // deployer + self administration
        _setupRole(TIMELOCK_ADMIN_ROLE, _msgSender());
        _setupRole(TIMELOCK_ADMIN_ROLE, address(this));

        // register proposers
        for (uint256 i = 0; i < proposers.length; ++i) {
            _setupRole(PROPOSER_ROLE, proposers[i]);
        }

        // register executors
        for (uint256 i = 0; i < executors.length; ++i) {
            _setupRole(EXECUTOR_ROLE, executors[i]);
        }

        _minDelay = minDelay;
        emit MinDelayChange(0, minDelay);
    }

    /**
     * @dev Modifier to make a function callable only by a certain role. In
     * addition to checking the sender's role, `address(0)` 's role is also
     * considered. Granting a role to `address(0)` is equivalent to enabling
     * this role for everyone.
     */
    modifier onlyRole(bytes32 role) {
        require(hasRole(role, _msgSender()) || hasRole(role, address(0)), "TimelockController: sender requires permission");
        _;
    }

    /**
     * @dev Contract might receive/hold ETH as part of the maintenance process.
     */
    receive() external payable {}

    /**
     * @dev Returns whether an id correspond to a registered operation. This
     * includes both Pending, Ready and Done operations.
     */
    function isOperation(bytes32 id) public view virtual returns (bool pending) {
        return getTimestamp(id) > 0;
    }

    /**
     * @dev Returns whether an operation is pending or not.
     */
    function isOperationPending(bytes32 id) public view virtual returns (bool pending) {
        return getTimestamp(id) > _DONE_TIMESTAMP;
    }

    /**
     * @dev Returns whether an operation is ready or not.
     */
    function isOperationReady(bytes32 id) public view virtual returns (bool ready) {
        uint256 timestamp = getTimestamp(id);
        // solhint-disable-next-line not-rely-on-time
        return timestamp > _DONE_TIMESTAMP && timestamp <= block.timestamp;
    }

    /**
     * @dev Returns whether an operation is done or not.
     */
    function isOperationDone(bytes32 id) public view virtual returns (bool done) {
        return getTimestamp(id) == _DONE_TIMESTAMP;
    }

    /**
     * @dev Returns the timestamp at with an operation becomes ready (0 for
     * unset operations, 1 for done operations).
     */
    function getTimestamp(bytes32 id) public view virtual returns (uint256 timestamp) {
        return _timestamps[id];
    }

    /**
     * @dev Returns the minimum delay for an operation to become valid.
     *
     * This value can be changed by executing an operation that calls `updateDelay`.
     */
    function getMinDelay() public view virtual returns (uint256 duration) {
        return _minDelay;
    }

    /**
     * @dev Returns the identifier of an operation containing a single
     * transaction.
     */
    function hashOperation(address target, uint256 value, bytes calldata data, bytes32 predecessor, bytes32 salt) public pure virtual returns (bytes32 hash) {
        return keccak256(abi.encode(target, value, data, predecessor, salt));
    }

    /**
     * @dev Returns the identifier of an operation containing a batch of
     * transactions.
     */
    function hashOperationBatch(address[] calldata targets, uint256[] calldata values, bytes[] calldata datas, bytes32 predecessor, bytes32 salt) public pure virtual returns (bytes32 hash) {
        return keccak256(abi.encode(targets, values, datas, predecessor, salt));
    }

    /**
     * @dev Schedule an operation containing a single transaction.
     *
     * Emits a {CallScheduled} event.
     *
     * Requirements:
     *
     * - the caller must have the 'proposer' role.
     */
    function schedule(address target, uint256 value, bytes calldata data, bytes32 predecessor, bytes32 salt, uint256 delay) public virtual onlyRole(PROPOSER_ROLE) {
        bytes32 id = hashOperation(target, value, data, predecessor, salt);
        _schedule(id, delay);
        emit CallScheduled(id, 0, target, value, data, predecessor, delay);
    }

    /**
     * @dev Schedule an operation containing a batch of transactions.
     *
     * Emits one {CallScheduled} event per transaction in the batch.
     *
     * Requirements:
     *
     * - the caller must have the 'proposer' role.
     */
    function scheduleBatch(address[] calldata targets, uint256[] calldata values, bytes[] calldata datas, bytes32 predecessor, bytes32 salt, uint256 delay) public virtual onlyRole(PROPOSER_ROLE) {
        require(targets.length == values.length, "TimelockController: length mismatch");
        require(targets.length == datas.length, "TimelockController: length mismatch");

        bytes32 id = hashOperationBatch(targets, values, datas, predecessor, salt);
        _schedule(id, delay);
        for (uint256 i = 0; i < targets.length; ++i) {
            emit CallScheduled(id, i, targets[i], values[i], datas[i], predecessor, delay);
        }
    }

    /**
     * @dev Schedule an operation that is to becomes valid after a given delay.
     */
    function _schedule(bytes32 id, uint256 delay) private {
        require(!isOperation(id), "TimelockController: operation already scheduled");
        require(delay >= getMinDelay(), "TimelockController: insufficient delay");
        // solhint-disable-next-line not-rely-on-time
        _timestamps[id] = block.timestamp + delay;
    }

    /**
     * @dev Cancel an operation.
     *
     * Requirements:
     *
     * - the caller must have the 'proposer' role.
     */
    function cancel(bytes32 id) public virtual onlyRole(PROPOSER_ROLE) {
        require(isOperationPending(id), "TimelockController: operation cannot be cancelled");
        delete _timestamps[id];

        emit Cancelled(id);
    }

    /**
     * @dev Execute an (ready) operation containing a single transaction.
     *
     * Emits a {CallExecuted} event.
     *
     * Requirements:
     *
     * - the caller must have the 'executor' role.
     */
    function execute(address target, uint256 value, bytes calldata data, bytes32 predecessor, bytes32 salt) public payable virtual onlyRole(EXECUTOR_ROLE) {
        bytes32 id = hashOperation(target, value, data, predecessor, salt);
        _beforeCall(predecessor);
        _call(id, 0, target, value, data);
        _afterCall(id);
    }

    /**
     * @dev Execute an (ready) operation containing a batch of transactions.
     *
     * Emits one {CallExecuted} event per transaction in the batch.
     *
     * Requirements:
     *
     * - the caller must have the 'executor' role.
     */
    function executeBatch(address[] calldata targets, uint256[] calldata values, bytes[] calldata datas, bytes32 predecessor, bytes32 salt) public payable virtual onlyRole(EXECUTOR_ROLE) {
        require(targets.length == values.length, "TimelockController: length mismatch");
        require(targets.length == datas.length, "TimelockController: length mismatch");

        bytes32 id = hashOperationBatch(targets, values, datas, predecessor, salt);
        _beforeCall(predecessor);
        for (uint256 i = 0; i < targets.length; ++i) {
            _call(id, i, targets[i], values[i], datas[i]);
        }
        _afterCall(id);
    }

    /**
     * @dev Checks before execution of an operation's calls.
     */
    function _beforeCall(bytes32 predecessor) private view {
        require(predecessor == bytes32(0) || isOperationDone(predecessor), "TimelockController: missing dependency");
    }

    /**
     * @dev Checks after execution of an operation's calls.
     */
    function _afterCall(bytes32 id) private {
        require(isOperationReady(id), "TimelockController: operation is not ready");
        _timestamps[id] = _DONE_TIMESTAMP;
    }

    /**
     * @dev Execute an operation's call.
     *
     * Emits a {CallExecuted} event.
     */
    function _call(bytes32 id, uint256 index, address target, uint256 value, bytes calldata data) private {
        // solhint-disable-next-line avoid-low-level-calls
        (bool success,) = target.call{value: value}(data);
        require(success, "TimelockController: underlying transaction reverted");

        emit CallExecuted(id, index, target, value, data);
    }

    /**
     * @dev Changes the minimum timelock duration for future operations.
     *
     * Emits a {MinDelayChange} event.
     *
     * Requirements:
     *
     * - the caller must be the timelock itself. This can only be achieved by scheduling and later executing
     * an operation where the timelock is the target and the data is the ABI-encoded call to this function.
     */
    function updateDelay(uint256 newDelay) external virtual {
        require(msg.sender == address(this), "TimelockController: caller must be timelock");
        emit MinDelayChange(_minDelay, newDelay);
        _minDelay = newDelay;
    }
}<|MERGE_RESOLUTION|>--- conflicted
+++ resolved
@@ -1,11 +1,6 @@
 // SPDX-License-Identifier: MIT
 
-<<<<<<< HEAD
 pragma solidity ^0.8.0;
-=======
-pragma solidity ^0.7.0;
-pragma experimental ABIEncoderV2;
->>>>>>> fa33fbce
 
 import "./AccessControl.sol";
 
